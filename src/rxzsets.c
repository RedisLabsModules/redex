--- conflicted
+++ resolved
@@ -19,13 +19,10 @@
 
 #include "../redismodule.h"
 #include "../rmutil/util.h"
-<<<<<<< HEAD
+#include "../rmutil/test_util.h"
+#include "../rmutil/strings.h"
 #include "../rmutil/vector.h"
 #include "../rmutil/heap.h"
-=======
-#include "../rmutil/test_util.h"
-#include "../rmutil/strings.h"
->>>>>>> 458b4deb
 
 #define RM_MODULE_NAME "rxzsets"
 
@@ -196,7 +193,6 @@
   return REDISMODULE_OK;
 }
 
-<<<<<<< HEAD
 typedef struct {
     RedisModuleKey *key;
     RedisModuleString *element;
@@ -321,7 +317,9 @@
   RedisModule_ReplySetArrayLength(ctx, reply_count);
   Vector_Free(v);
 
-=======
+  return REDISMODULE_OK;
+}
+
 int testZPop(RedisModuleCtx *ctx) {
   RedisModuleCallReply *r;
 
@@ -419,7 +417,6 @@
   RMUtil_Test(testZAddCapped);
 
   RedisModule_ReplyWithSimpleString(ctx, "PASS");
->>>>>>> 458b4deb
   return REDISMODULE_OK;
 }
 
@@ -451,7 +448,6 @@
                                 "write fast deny-oom", 1, 1,
                                 1) == REDISMODULE_ERR)
     return REDISMODULE_ERR;
-<<<<<<< HEAD
   if (RedisModule_CreateCommand(ctx, "zuniontop", ZUnionTopKCommand,
                                "readonly getkeys-api", 1, 1,
                                 1) == REDISMODULE_ERR)
@@ -459,10 +455,9 @@
   if (RedisModule_CreateCommand(ctx, "zunionrevtop", ZUnionTopKCommand,
                                 "readonly getkeys-api", 1, 1,
                                 1) == REDISMODULE_ERR)
-=======
+    return REDISMODULE_ERR;
   if (RedisModule_CreateCommand(ctx, "rxzsets.test", TestModule, "write", 0, 0,
                                 0) == REDISMODULE_ERR)
->>>>>>> 458b4deb
     return REDISMODULE_ERR;
 
   return REDISMODULE_OK;
